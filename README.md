# SpoolMan-tag-reader

<<<<<<< HEAD
A simple Python utility to read the NFC tag attached to BambuLab filament spools and publish the decoded information to a [SpoolMan](https://github.com/Donkie/Spoolman) instance. The reader interface and API URL are configurable so the script works across different Linux distributions.
=======
A simple Python utility to read the NFC tag attached to BambuLab filament spools and publish the decoded information to a [SpoolMan](https://github.com/Donkie/Spoolman) instance.
>>>>>>> b0d62a70

## Requirements

* [nfcpy](https://nfcpy.readthedocs.io/) for accessing the PN532 reader
* [requests](https://docs.python-requests.org/) for sending data to SpoolMan

Install the dependencies with:

```bash
pip install nfcpy requests
```

## Usage

<<<<<<< HEAD
Connect a PN532 reader via USB (or another interface supported by [nfcpy](https://nfcpy.readthedocs.io/)) to your Linux system and run:

```bash
python spoolman_tag_reader.py --device usb --url http://localhost:8000/api/spools
```

The script will wait for a tag, decode the contents and POST the spool information to SpoolMan. Use `--device` to select the nfcpy interface string (e.g. `usb` or `tty:USB0`) and `--url` to specify the SpoolMan API endpoint. The default URL can also be set via the `SPOOLMAN_URL` environment variable.
=======
Connect a PN532 reader via USB to your Raspberry Pi and run:

```bash
python spoolman_tag_reader.py
```

The script will wait for a tag, decode the contents and POST the spool information to SpoolMan at `http://localhost:8000/api/spools`.

Update `SPOOLMAN_URL` in `spoolman_tag_reader.py` if your instance runs elsewhere.
>>>>>>> b0d62a70
<|MERGE_RESOLUTION|>--- conflicted
+++ resolved
@@ -1,10 +1,7 @@
 # SpoolMan-tag-reader
 
-<<<<<<< HEAD
 A simple Python utility to read the NFC tag attached to BambuLab filament spools and publish the decoded information to a [SpoolMan](https://github.com/Donkie/Spoolman) instance. The reader interface and API URL are configurable so the script works across different Linux distributions.
-=======
-A simple Python utility to read the NFC tag attached to BambuLab filament spools and publish the decoded information to a [SpoolMan](https://github.com/Donkie/Spoolman) instance.
->>>>>>> b0d62a70
+
 
 ## Requirements
 
@@ -19,22 +16,10 @@
 
 ## Usage
 
-<<<<<<< HEAD
 Connect a PN532 reader via USB (or another interface supported by [nfcpy](https://nfcpy.readthedocs.io/)) to your Linux system and run:
 
 ```bash
 python spoolman_tag_reader.py --device usb --url http://localhost:8000/api/spools
 ```
 
-The script will wait for a tag, decode the contents and POST the spool information to SpoolMan. Use `--device` to select the nfcpy interface string (e.g. `usb` or `tty:USB0`) and `--url` to specify the SpoolMan API endpoint. The default URL can also be set via the `SPOOLMAN_URL` environment variable.
-=======
-Connect a PN532 reader via USB to your Raspberry Pi and run:
-
-```bash
-python spoolman_tag_reader.py
-```
-
-The script will wait for a tag, decode the contents and POST the spool information to SpoolMan at `http://localhost:8000/api/spools`.
-
-Update `SPOOLMAN_URL` in `spoolman_tag_reader.py` if your instance runs elsewhere.
->>>>>>> b0d62a70
+The script will wait for a tag, decode the contents and POST the spool information to SpoolMan. Use `--device` to select the nfcpy interface string (e.g. `usb` or `tty:USB0`) and `--url` to specify the SpoolMan API endpoint. The default URL can also be set via the `SPOOLMAN_URL` environment variable.