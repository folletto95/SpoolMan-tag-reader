--- conflicted
+++ resolved
@@ -2,14 +2,10 @@
 import sys, time, json, binascii
 import nfc
 
-<<<<<<< HEAD
+
 # importa il KDF ufficiale
 from src.thirdparty.deriveKeys import kdf
-=======
-# importa il KDF della repo
-from thirdparty.deriveKeys import derive_keys  # <-- usa il nome reale della funzione in deriveKeys.py
-# se il nome differisce (es. derive_from_uid), adegua la riga sopra.
->>>>>>> 5a06cb5f
+
 
 def keylist_from_uid(uid_hex: str):
     """
