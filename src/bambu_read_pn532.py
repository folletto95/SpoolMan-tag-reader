#!/usr/bin/env python3
import sys, time, json, binascii
import nfc


# importa il KDF ufficiale
try:
    from thirdparty.deriveKeys import kdf
except ModuleNotFoundError:  # support execution as package
    from .thirdparty.deriveKeys import kdf

try:
    from bambutag_parse import Tag as BambuTag
except ModuleNotFoundError:
    from .bambutag_parse import Tag as BambuTag

try:
    from spoolman_formatter import tag_to_spoolman_payload
except ModuleNotFoundError:
    from .spoolman_formatter import tag_to_spoolman_payload


def keylist_from_uid(uid_hex: str):
    """
    Restituisce una lista di 16 chiavi A (6 byte ciascuna) per i settori 0..15,
    usando il KDF della repo Bambu (deriveKeys.py).
    """
    # kdf restituisce 16 chiavi in formato bytes
    keys = kdf(bytes.fromhex(uid_hex))
    out = []
    for k in keys:
        if isinstance(k, str):
            out.append(binascii.unhexlify(k.replace(" ", "")))
        else:
            out.append(k)
    if len(out) != 16:
        raise RuntimeError(f"Attese 16 chiavi, ottenute {len(out)}")
    return out

def read_mfc_with_keys(tag, keysA):
    """
    Legge MIFARE Classic 1K (64 blocchi da 16 byte).
    Per ogni blocco autentica con la Key A del settore di appartenenza e
    tenta la lettura. Restituisce la lista dei blocchi letti e i byte grezzi.
    """
    blocks = []
    raw = bytearray()

<<<<<<< HEAD
    # l'oggetto tag potrebbe non esporre le API MIFARE Classic; in quel caso
    # usiamo direttamente l'interfaccia del frontend (clf.exchange)
    clf = getattr(tag, "clf", getattr(tag, "_clf", None))
    uid = getattr(tag, "identifier", b"")

=======
>>>>>>> 230ff190
    for blk in range(64):
        sector = blk // 4
        keyA = keysA[sector] if sector < len(keysA) else None
        if keyA is None:
            continue

<<<<<<< HEAD
        auth_ok = False

        # 1) API alte se disponibili
=======
        # autenticazione per il blocco corrente
        auth_ok = False
>>>>>>> 230ff190
        if hasattr(tag, "authenticate"):
            try:
                auth_ok = bool(tag.authenticate(blk, keyA, 0x60))
            except Exception:
                pass
        if not auth_ok and hasattr(tag, "classic_auth_a"):
            try:
                auth_ok = bool(tag.classic_auth_a(blk, keyA))
<<<<<<< HEAD
            except Exception:
                pass

        # 2) fallback a scambio raw via PN532
        if not auth_ok and clf is not None and uid:
            try:
                cmd = bytearray([0x60, blk]) + keyA + uid[:4]
                rsp = clf.exchange(cmd)
                auth_ok = bool(rsp and rsp[0] == 0x00)
=======
>>>>>>> 230ff190
            except Exception:
                pass
        if not auth_ok:
            continue

<<<<<<< HEAD
        data = None
        if hasattr(tag, "read"):
            try:
                data = tag.read(blk)
            except Exception:
                data = None
        if data is None and hasattr(tag, "read_block"):
            try:
                data = tag.read_block(blk)
            except Exception:
                data = None
        if data is None and clf is not None:
            try:
                data = clf.exchange(bytearray([0x30, blk]))
            except Exception:
                data = None

        if isinstance(data, (bytes, bytearray)) and len(data) == 16:
            blocks.append({"index": blk, "data": data.hex().upper()})
            raw.extend(data)
=======
        # lettura del blocco
        try:
            data = tag.read(blk) if hasattr(tag, "read") else tag.read_block(blk)
            if len(data) == 16:
                blocks.append({"index": blk, "data": data.hex().upper()})
                raw.extend(data)
        except Exception:
            pass
>>>>>>> 230ff190

    return blocks, bytes(raw)

def on_connect(tag):
    # stampa UID
    uid = getattr(tag, "identifier", b"")
    uid_hex = uid.hex().upper()
    print(f"[INFO] UID: {uid_hex}")

    # ottieni chiavi con il KDF ufficiale
    keysA = keylist_from_uid(uid_hex)
    print(f"[INFO] Derivate {len(keysA)} chiavi per settore")

    # esegui lettura autenticata
    blocks, raw = read_mfc_with_keys(tag, keysA)
    print(f"[INFO] Blocchi letti: {len(blocks)}  Bytes: {len(raw)}")

    ts = time.strftime("%Y%m%d_%H%M%S")
    base = f"bambu_{uid_hex}_{ts}"

    # salva dump bin
    with open(base + ".bin", "wb") as f:
        f.write(raw)
    # salva json grezzo
    with open(base + ".json", "w") as f:
        json.dump({"uid": uid_hex, "blocks": blocks}, f, indent=2)

    # estrai i dati con il parser ufficiale e prepara il payload per Spoolman
    try:
        tag_obj = BambuTag(base + ".bin", raw)
        spoolman_data = tag_to_spoolman_payload(tag_obj)
        with open(base + ".spoolman.json", "w") as f:
            json.dump(spoolman_data, f, indent=2)
        print(f"[OK] Dati Spoolman salvati in {base}.spoolman.json")
    except Exception as e:
        print(f"[WARN] Impossibile estrarre dati Spoolman: {e}")

    # se vuoi leggere più tag nella stessa sessione, ritorna True
    return True

def main():
    # device da CLI, es: --device tty:USB0:pn532
    device = None
    if len(sys.argv) > 2 and sys.argv[1] == "--device":
        device = sys.argv[2]
    if not device:
        device = "tty:USB0:pn532"

    print(f"[INFO] Apertura PN532 su '{device}' ...")
    with nfc.ContactlessFrontend(device) as clf:
        clf.connect(rdwr={"on-connect": on_connect})

if __name__ == "__main__":
    main()<|MERGE_RESOLUTION|>--- conflicted
+++ resolved
@@ -46,28 +46,20 @@
     blocks = []
     raw = bytearray()
 
-<<<<<<< HEAD
     # l'oggetto tag potrebbe non esporre le API MIFARE Classic; in quel caso
     # usiamo direttamente l'interfaccia del frontend (clf.exchange)
     clf = getattr(tag, "clf", getattr(tag, "_clf", None))
     uid = getattr(tag, "identifier", b"")
 
-=======
->>>>>>> 230ff190
     for blk in range(64):
         sector = blk // 4
         keyA = keysA[sector] if sector < len(keysA) else None
         if keyA is None:
             continue
 
-<<<<<<< HEAD
         auth_ok = False
 
         # 1) API alte se disponibili
-=======
-        # autenticazione per il blocco corrente
-        auth_ok = False
->>>>>>> 230ff190
         if hasattr(tag, "authenticate"):
             try:
                 auth_ok = bool(tag.authenticate(blk, keyA, 0x60))
@@ -76,7 +68,6 @@
         if not auth_ok and hasattr(tag, "classic_auth_a"):
             try:
                 auth_ok = bool(tag.classic_auth_a(blk, keyA))
-<<<<<<< HEAD
             except Exception:
                 pass
 
@@ -86,14 +77,11 @@
                 cmd = bytearray([0x60, blk]) + keyA + uid[:4]
                 rsp = clf.exchange(cmd)
                 auth_ok = bool(rsp and rsp[0] == 0x00)
-=======
->>>>>>> 230ff190
             except Exception:
                 pass
         if not auth_ok:
             continue
 
-<<<<<<< HEAD
         data = None
         if hasattr(tag, "read"):
             try:
@@ -114,16 +102,6 @@
         if isinstance(data, (bytes, bytearray)) and len(data) == 16:
             blocks.append({"index": blk, "data": data.hex().upper()})
             raw.extend(data)
-=======
-        # lettura del blocco
-        try:
-            data = tag.read(blk) if hasattr(tag, "read") else tag.read_block(blk)
-            if len(data) == 16:
-                blocks.append({"index": blk, "data": data.hex().upper()})
-                raw.extend(data)
-        except Exception:
-            pass
->>>>>>> 230ff190
 
     return blocks, bytes(raw)
 
