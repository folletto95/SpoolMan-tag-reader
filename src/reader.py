--- conflicted
+++ resolved
@@ -6,22 +6,9 @@
 import subprocess
 import tempfile
 import time
-<<<<<<< HEAD
 
 import nfc
 
-=======
-import json
-import string
-import subprocess
-import tempfile
-import shutil
-
-import nfc
-
-from parser import parse_blocks
-from bambu_read_pn532 import keylist_from_uid
->>>>>>> ba6cc1d1
 from bambutag_parse import Tag as BambuTag
 from spoolman_formatter import tag_to_spoolman_payload
 
@@ -118,7 +105,6 @@
     # 2) Deriva chiavi in file temporaneo
     keys_dic = derive_keys_to_tmp(uid)
 
-<<<<<<< HEAD
     try:
         # 3) Dump completo (ora libnfc può aprire il lettore)
         mfd_path = f"{out_stem}.mfd"
@@ -134,120 +120,7 @@
         ]
         dump_lines = [f"{b['index']:03}: {b['data']}" for b in blocks]
         dump_file = f"{out_stem}.dump.txt"
-=======
-    dump_lines = []
-    if hasattr(tag, "dump"):
-        lines = tag.dump()
-        for i, ln in enumerate(lines):
-            print(f"[DBG] {i}: {ln}")
-            dump_lines.append(ln)
 
-    blocks = []
-    raw_bytes = b""
-
-    if hasattr(tag, "read_pages"):
-        idx = 0
-        page = 0
-        while True:
-            try:
-                data = tag.read_pages(page)  # 16B = 4 pagine
-            except Exception:
-                break
-            if not data:
-                break
-            print(f"[DBG] page {page}-{page+3}: {data.hex()}")
-            hex_data = data.hex().upper()
-            blocks.append({"index": idx, "data": hex_data})
-            raw_bytes += data
-            idx += 1
-            page += 4
-    elif dump_lines:
-        hexdigits = set(string.hexdigits)
-        for idx, line in enumerate(dump_lines):
-            hex_chars = "".join(ch for ch in line if ch in hexdigits)
-            block_hex = hex_chars.upper().ljust(32, "0")[:32]
-            if not block_hex:
-                continue
-            blocks.append({"index": idx, "data": block_hex})
-            try:
-                raw_bytes += bytes.fromhex(block_hex)
-            except ValueError:
-                pass
-
-    return blocks, raw_bytes, dump_lines
-
-
-def dump_with_libnfc(uid_hex: str, outfile: str):
-    """Use libnfc's ``nfc-mfclassic`` to dump a MIFARE Classic tag.
-
-    ``uid_hex`` is the tag UID as hex string, ``outfile`` is the path where the
-    binary dump will be written. Returns ``(blocks, raw_bytes)``.
-    """
-
-    keys = keylist_from_uid(uid_hex)
-    with tempfile.NamedTemporaryFile("w", delete=False) as kf:
-        for k in keys:
-            line = k.hex().upper() if isinstance(k, bytes) else bytes(k).hex().upper()
-            kf.write(line + "\n")
-        keyfile = kf.name
-    try:
-        subprocess.run(
-            ["nfc-mfclassic", "r", "a", outfile, keyfile],
-            check=True,
-            capture_output=True,
-            text=True,
-        )
-    finally:
-        os.unlink(keyfile)
-
-    with open(outfile, "rb") as f:
-        raw = f.read()
-
-    blocks = []
-    for i in range(0, len(raw), 16):
-        chunk = raw[i : i + 16]
-        if len(chunk) < 16:
-            break
-        blocks.append({"index": i // 16, "data": chunk.hex().upper()})
-
-    return blocks, raw
-
-
-def on_connect(tag):
-    uid_hex = getattr(tag, "identifier", b"").hex().upper()
-    print(f"[INFO] Tag trovato: {tag}")
-
-    ts = time.strftime("%Y%m%d_%H%M%S")
-    base = f"bambu_tag_{ts}"
-    bin_file = base + ".bin"
-    dump_file = base + ".dump.txt"
-    json_file = base + ".json"
-    spool_file = base + ".spoolman.json"
-
-    # primo tentativo: dump generico con nfcpy
-    blocks, raw_bytes, dump_lines = robust_dump(tag)
-
-    # se sembra una MIFARE Classic ma abbiamo letto solo 4 blocchi, prova libnfc
-    is_classic = getattr(tag, "sak", 0) in (0x08, 0x18)
-    if (is_classic or len(raw_bytes) <= 64) and shutil.which("nfc-mfclassic"):
-        try:
-            blocks, raw_bytes = dump_with_libnfc(uid_hex, bin_file)
-            dump_lines = [f"{b['index']:03}: {b['data']}" for b in blocks]
-            print("[DBG] Dump ottenuto tramite nfc-mfclassic")
-        except Exception as e:
-            print(f"[WARN] Lettura con nfc-mfclassic fallita: {e}")
-
-    print(f"[INFO] Blocchi estratti: {len(blocks)}  Bytes totali: {len(raw_bytes)}")
-
-    if raw_bytes:
-        with open(bin_file, "wb") as rf:
-            rf.write(raw_bytes)
-        print(f"[INFO] Dati grezzi salvati in {bin_file}")
-    else:
-        print("[WARN] Nessun dato grezzo salvato (dump vuoto)")
-
-    if dump_lines:
->>>>>>> ba6cc1d1
         with open(dump_file, "w") as df:
             df.write("\n".join(dump_lines))
         print(f"[INFO] Dump testuale salvato in {dump_file}")
