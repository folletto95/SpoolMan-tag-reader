#!/usr/bin/env python3
# -*- coding: utf-8 -*-

"""BambuLab spool tag reader using libnfc utilities.

This script reads BambuLab filament spool tags (MIFARE Classic 1K) using
libnfc command-line tools. It can automatically fetch the RFID-Tag-Guide
repository when missing to obtain ``deriveKeys.py`` and ``parse.py``.

Workflow:
1. Repeatedly call ``nfc-list -v`` until a tag UID is found.
2. Derive sector keys via ``deriveKeys.py`` using the UID.
3. Dump the tag with ``nfc-mfclassic``.
4. Optionally parse the dump with ``parse.py`` to produce JSON.

All intermediate paths are resolved to absolute paths to avoid issues with
scripts that change their working directory.
"""

import argparse
import logging
<<<<<<< HEAD
import os
=======
>>>>>>> 42c40ebd
import re
import shutil
import subprocess
import sys
import time
import urllib.request
import zipfile
from pathlib import Path

HERE = Path(__file__).resolve().parent
DEFAULT_GUIDE = HERE.parent / "RFID-Tag-Guide"
GUIDE_GIT = "https://github.com/Bambu-Research-Group/RFID-Tag-Guide"
GUIDE_ZIP = (
    "https://github.com/Bambu-Research-Group/RFID-Tag-Guide/archive/refs/heads/main.zip"
)

def sh(cmd, check: bool = True) -> subprocess.CompletedProcess:
    """Run *cmd* returning the CompletedProcess.

    Raises ``RuntimeError`` on non-zero exit code when ``check`` is True.
    ``stdout`` and ``stderr`` are captured for diagnostics.
    """

    proc = subprocess.run(cmd, capture_output=True, text=True)
    if check and proc.returncode != 0:
        raise RuntimeError(
            f"Command failed ({proc.returncode}): {' '.join(cmd)}\n"
            f"--- STDOUT ---\n{proc.stdout}\n--- STDERR ---\n{proc.stderr}"
        )
    return proc


def timestamp() -> str:
    return time.strftime("%Y%m%d_%H%M%S")


UID_PATTERNS = [
    re.compile(
        r"UID\s*\(NFCID1\)\s*:\s*([0-9A-Fa-f]{2}(?:\s+[0-9A-Fa-f]{2}){3,10})"
    ),
    re.compile(r"NFCID1\s*:\s*([0-9A-Fa-f]{2}(?:\s+[0-9A-Fa-f]{2}){3,10})"),
]


def get_uid_once() -> tuple[str | None, bool, str | None, str | None, str]:
    """Run ``nfc-list -v`` once and try to extract UID and tag info."""

    proc = sh(["nfc-list", "-v"], check=False)
    out = (proc.stdout or "") + (proc.stderr or "")

    uid_hex = None
    for pat in UID_PATTERNS:
        m = pat.search(out)
        if m:
            uid_hex = m.group(1).replace(" ", "").upper()
            break

    atqa = None
    sak = None
    m1k = False

    m = re.search(r"ATQA\s*:\s*(0x[0-9A-Fa-f]+)", out)
    if m:
        atqa = m.group(1).upper()
    m = re.search(r"SAK\s*:\s*(0x[0-9A-Fa-f]+)", out)
    if m:
        sak = m.group(1).upper()

    if re.search(r"MIFARE\s+Classic\s+1K", out, re.IGNORECASE):
        m1k = True
    elif atqa == "0x0004" and sak in {"0x08", "0x09"}:
        m1k = True

    return uid_hex, m1k, atqa, sak, out


def scan_uid_until(timeout_s: float = 8.0, interval_s: float = 0.3) -> tuple[str, bool, str | None, str | None]:
    """Repeatedly call ``nfc-list`` until UID found or timeout."""

    start = time.time()
    last_out = ""
    while time.time() - start < timeout_s:
        uid, m1k, atqa, sak, out = get_uid_once()
        last_out = out
        if uid:
            return uid, m1k, atqa, sak
        time.sleep(interval_s)
    raise RuntimeError(
        "Impossibile estrarre UID: nessun tag rilevato.\n"
        f"Output finale nfc-list:\n{last_out}"
    )


def ensure_guide_repo(guide_dir: Path, auto_fetch: bool = True) -> tuple[str, str]:
    """Return absolute paths to deriveKeys.py and parse.py.

    If missing and ``auto_fetch`` is True, clone or download the repository.
    """

    derive_py = guide_dir / "deriveKeys.py"
    parse_py = guide_dir / "parse.py"
    if derive_py.exists() and parse_py.exists():
        return str(derive_py.resolve()), str(parse_py.resolve())

    if not auto_fetch:
        raise FileNotFoundError(f"RFID-Tag-Guide non trovato in {guide_dir}")

    guide_dir = guide_dir.resolve()
    guide_dir.parent.mkdir(parents=True, exist_ok=True)

    # Attempt git clone first
    if shutil.which("git"):
        try:
            print(f"[INFO] Clono {GUIDE_GIT} in {guide_dir}…")
            sh(["git", "clone", "--depth", "1", GUIDE_GIT, str(guide_dir)])
        except Exception as e:
            print(f"[WARN] git clone fallito: {e}. Provo download zip…")

    # If still missing, download ZIP
    if not (derive_py.exists() and parse_py.exists()):
        with tempfile.TemporaryDirectory() as td:
            zip_path = Path(td) / "guide.zip"
            print(f"[INFO] Scarico ZIP {GUIDE_ZIP} …")
            urllib.request.urlretrieve(GUIDE_ZIP, zip_path)
            print("[INFO] Estraggo ZIP…")
            with zipfile.ZipFile(zip_path, "r") as zf:
                zf.extractall(Path(td))
            roots = [p for p in Path(td).iterdir() if p.is_dir()]
            if not roots:
                raise RuntimeError("ZIP estratto ma cartella non trovata")
            extracted = max(roots, key=lambda p: len(list(p.rglob("*"))))
            guide_dir.mkdir(parents=True, exist_ok=True)
            for item in extracted.iterdir():
                dest = guide_dir / item.name
                if item.is_dir():
                    if dest.exists():
                        shutil.rmtree(dest)
                    shutil.copytree(item, dest)
                else:
                    shutil.copy2(item, dest)

    if not (derive_py.exists() and parse_py.exists()):
        raise FileNotFoundError(
            f"Impossibile preparare RFID-Tag-Guide in {guide_dir}"
        )

    return str(derive_py.resolve()), str(parse_py.resolve())


def derive_keys(uid_hex: str, derive_py_abs: str) -> str:
    """Run ``deriveKeys.py`` and save keys to ``keys_<UID>.dic``."""

    proc = sh(["python3", derive_py_abs, uid_hex], check=True)
<<<<<<< HEAD
    tmp = tempfile.NamedTemporaryFile(prefix="keys_", suffix=".dic", delete=False, mode="w")
    tmp.write(proc.stdout)
    tmp.close()
    logging.debug("Chiavi derivate salvate in %s:\n%s", tmp.name, proc.stdout.strip())
    return tmp.name
=======
    keys_path = Path(f"keys_{uid_hex}.dic").resolve()
    keys_path.write_text(proc.stdout, encoding="utf-8")
    logging.debug(
        "Chiavi derivate salvate in %s:\n%s", keys_path, proc.stdout.strip()
    )
    return str(keys_path)
>>>>>>> 42c40ebd


def nfclassic_dump(out_mfd_abs: str, keys_dic_path: str) -> subprocess.CompletedProcess:
    """Dump the tag with ``nfc-mfclassic`` and return the process.

    ``nfc-mfclassic`` may report "authentication failed" while still exiting
    with status 0. Detect this case to provide a clearer error message.
    """

    proc = sh(["nfc-mfclassic", "r", "a", out_mfd_abs, keys_dic_path], check=False)
    out_combined = proc.stdout + proc.stderr
<<<<<<< HEAD

    if proc.returncode != 0 or "authentication failed" in out_combined.lower():
        m_block = re.search(r"block\s+(0x[0-9A-Fa-f]+|\d+)", out_combined, re.IGNORECASE)
        m_sector = re.search(r"sector\s+(0x[0-9A-Fa-f]+|\d+)", out_combined, re.IGNORECASE)

        if m_block:
            block_val = int(m_block.group(1), 0)
            sector_val = block_val // 4
            where = f"block {block_val} (0x{block_val:02X}, sector {sector_val})"
        elif m_sector:
            sector_val = int(m_sector.group(1), 0)
            where = f"sector {sector_val}"
        else:
            where = "sconosciuto"

=======

    if proc.returncode != 0 or "authentication failed" in out_combined.lower():
        m = re.search(r"(sector|block)\s+([0-9A-Fa-fx]+)", out_combined, re.IGNORECASE)
        where = f"{m.group(1)} {m.group(2)}" if m else "sconosciuto"
>>>>>>> 42c40ebd
        raise RuntimeError(
            f"Autenticazione al tag fallita su {where}.\n"
            f"--- STDOUT ---\n{proc.stdout}\n--- STDERR ---\n{proc.stderr}"
        )

    return proc


def parse_mfd(mfd_abs: str, parse_py_abs: str) -> str:
    """Parse an ``.mfd`` dump via ``parse.py``."""

    proc = sh(["python3", parse_py_abs, mfd_abs], check=True)
    return proc.stdout


def main() -> None:
    ap = argparse.ArgumentParser(
        description="Bambu MIFARE Classic 1K reader (solo libnfc, auto-fetch guida)"
    )
    ap.add_argument(
        "--guide",
        default=str(DEFAULT_GUIDE),
        help="Percorso della cartella RFID-Tag-Guide (verrà creata se manca)",
    )
    ap.add_argument("--derive", default=None, help="Path a deriveKeys.py (opzionale)")
    ap.add_argument("--parse", default=None, help="Path a parse.py (opzionale)")
    ap.add_argument("--keys", default=None, help="Usa questo keys.dic e salta deriveKeys.py")

    ap.add_argument(
        "--no-parse",
        dest="no_parse",
        action="store_true",
        help="Non eseguire parse.py (lascia solo .mfd)",
    )
    ap.add_argument(
        "--only-parse",
        dest="only_parse",
        default=None,
        help="Salta la lettura: esegue solo parse.py su questo .mfd (consigliato path assoluto)",
    )
    ap.add_argument(
        "--outstem",
        default=None,
        help="Prefisso output (default: bambu_tag_<timestamp>)",
    )
    ap.add_argument(
        "--no-auto-fetch",
        dest="auto_fetch",
        action="store_false",
        help="Non scaricare automaticamente RFID-Tag-Guide se manca",
    )
    ap.set_defaults(auto_fetch=True)
    ap.add_argument(
        "--scan-timeout",
        type=float,
        default=8.0,
        help="Secondi massimi per trovare l'UID con nfc-list (default: 8.0)",
    )
    ap.add_argument("--debug", action="store_true", help="Abilita messaggi di debug")
    args = ap.parse_args()

    logging.basicConfig(
        level=logging.DEBUG if args.debug else logging.INFO,
        format="[%(levelname)s] %(message)s",
    )

    guide_path = Path(args.guide)
    derive_py_abs: str | None = None
    parse_py_abs: str | None = None

    # Determine paths for deriveKeys.py and parse.py upfront
    if args.only_parse:
        if args.parse:
            parse_py_abs = str(Path(args.parse).resolve())
        else:
            _, parse_py_abs = ensure_guide_repo(guide_path, auto_fetch=args.auto_fetch)
    else:
        if args.keys:
            if args.parse:
                parse_py_abs = str(Path(args.parse).resolve())
            elif not args.no_parse:
                _, parse_py_abs = ensure_guide_repo(guide_path, auto_fetch=args.auto_fetch)
        else:
            if args.derive:
                derive_py_abs = str(Path(args.derive).resolve())
            if args.parse:
                parse_py_abs = str(Path(args.parse).resolve())
            if not derive_py_abs or (not parse_py_abs and not args.no_parse):
                d, p = ensure_guide_repo(guide_path, auto_fetch=args.auto_fetch)
                if not derive_py_abs:
                    derive_py_abs = d
                if not parse_py_abs and not args.no_parse:
                    parse_py_abs = p

    # Validate existence
    for path, name in [(derive_py_abs, "deriveKeys.py"), (parse_py_abs, "parse.py")]:
        if path and not Path(path).exists():
            print(f"[ERR] {name} non trovato: {path}", file=sys.stderr)
            sys.exit(2)

    if derive_py_abs:
        print(f"[INFO] deriveKeys.py: {derive_py_abs}")
    if parse_py_abs:
        print(f"[INFO] parse.py: {parse_py_abs}")

    # Parse existing dump only
    if args.only_parse:
        mfd = Path(args.only_parse).resolve()
        if not mfd.exists():
            print(f"[ERR] MFD non trovato: {mfd}", file=sys.stderr)
            sys.exit(2)

        if args.no_parse:
            print("[ERR] --only-parse e --no-parse sono incompatibili.", file=sys.stderr)
            sys.exit(2)

        outstem = args.outstem or f"bambu_tag_{timestamp()}"
        json_path = Path(f"{outstem}.json").resolve()
        print(f"[INFO] Parsing {mfd} → {json_path}")
        try:
            js = parse_mfd(str(mfd), parse_py_abs)  # type: ignore[arg-type]
            json_path.write_text(js, encoding="utf-8")
            print(f"[INFO] JSON salvato in {json_path}")
            sys.exit(0)
        except Exception as e:
            print(f"[ERR] parse.py fallito: {e}", file=sys.stderr)
            sys.exit(1)

    # Live reading
    print("[INFO] Interrogo il reader (scan UID)…")
    try:
        uid_hex, m1k, atqa, sak = scan_uid_until(timeout_s=args.scan_timeout)
    except Exception as e:
        print(f"[ERR] {e}", file=sys.stderr)
        sys.exit(1)

    print(f"[INFO] UID: {uid_hex}")
    if not m1k:
        print(
            f"[WARN] Il tag non appare come MIFARE Classic 1K (ATQA={atqa}, SAK={sak}). Procedo comunque."
        )

    outstem = args.outstem or f"bambu_tag_{timestamp()}"
    mfd_path = Path(f"{outstem}.mfd").resolve()

    if args.keys:
        keys_path = Path(args.keys).resolve()
        if not keys_path.exists():
            print(f"[ERR] keys.dic non trovato: {keys_path}", file=sys.stderr)
            sys.exit(2)
        keys_dic_abs = str(keys_path)
    else:
        print("[INFO] Derivo chiavi dall'UID…")
        keys_dic_abs = derive_keys(uid_hex, derive_py_abs)  # type: ignore[arg-type]
        print(f"[INFO] keys.dic salvato: {keys_dic_abs}")

    try:
        print(f"[INFO] Dump MIFARE → {mfd_path.name}")
        proc = nfclassic_dump(str(mfd_path), keys_dic_abs)
        if not mfd_path.exists():
            raise RuntimeError(
                f"nfc-mfclassic non ha creato il dump {mfd_path}\n"
                f"--- STDOUT ---\n{proc.stdout}\n--- STDERR ---\n{proc.stderr}"
            )
        print(f"[INFO] Dump salvato: {mfd_path}")

        if args.no_parse:
            print("[INFO] parse.py disabilitato (--no-parse). Fine.")
            return

        json_path = Path(f"{outstem}.json").resolve()
        print(f"[INFO] Parsing → {json_path.name}")
        js = parse_mfd(str(mfd_path), parse_py_abs)  # type: ignore[arg-type]
        json_path.write_text(js, encoding="utf-8")
        print(f"[INFO] JSON salvato: {json_path}")

    except Exception as e:
        print(f"[ERR] Operazione fallita: {e}", file=sys.stderr)
        sys.exit(1)

if __name__ == "__main__":
    try:
        main()
    except KeyboardInterrupt:
        print("\n[INFO] Interrotto dall'utente.")
        sys.exit(130)<|MERGE_RESOLUTION|>--- conflicted
+++ resolved
@@ -19,10 +19,7 @@
 
 import argparse
 import logging
-<<<<<<< HEAD
 import os
-=======
->>>>>>> 42c40ebd
 import re
 import shutil
 import subprocess
@@ -176,20 +173,11 @@
     """Run ``deriveKeys.py`` and save keys to ``keys_<UID>.dic``."""
 
     proc = sh(["python3", derive_py_abs, uid_hex], check=True)
-<<<<<<< HEAD
     tmp = tempfile.NamedTemporaryFile(prefix="keys_", suffix=".dic", delete=False, mode="w")
     tmp.write(proc.stdout)
     tmp.close()
     logging.debug("Chiavi derivate salvate in %s:\n%s", tmp.name, proc.stdout.strip())
     return tmp.name
-=======
-    keys_path = Path(f"keys_{uid_hex}.dic").resolve()
-    keys_path.write_text(proc.stdout, encoding="utf-8")
-    logging.debug(
-        "Chiavi derivate salvate in %s:\n%s", keys_path, proc.stdout.strip()
-    )
-    return str(keys_path)
->>>>>>> 42c40ebd
 
 
 def nfclassic_dump(out_mfd_abs: str, keys_dic_path: str) -> subprocess.CompletedProcess:
@@ -201,7 +189,6 @@
 
     proc = sh(["nfc-mfclassic", "r", "a", out_mfd_abs, keys_dic_path], check=False)
     out_combined = proc.stdout + proc.stderr
-<<<<<<< HEAD
 
     if proc.returncode != 0 or "authentication failed" in out_combined.lower():
         m_block = re.search(r"block\s+(0x[0-9A-Fa-f]+|\d+)", out_combined, re.IGNORECASE)
@@ -217,12 +204,6 @@
         else:
             where = "sconosciuto"
 
-=======
-
-    if proc.returncode != 0 or "authentication failed" in out_combined.lower():
-        m = re.search(r"(sector|block)\s+([0-9A-Fa-fx]+)", out_combined, re.IGNORECASE)
-        where = f"{m.group(1)} {m.group(2)}" if m else "sconosciuto"
->>>>>>> 42c40ebd
         raise RuntimeError(
             f"Autenticazione al tag fallita su {where}.\n"
             f"--- STDOUT ---\n{proc.stdout}\n--- STDERR ---\n{proc.stderr}"
