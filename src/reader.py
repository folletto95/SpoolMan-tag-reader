import argparse
import glob
import os
import re
import time

import nfc
import json
import binascii

from parser import parse_blocks

HEX2 = re.compile(r"(?i)\b[0-9a-f]{2}\b")


def detect_device():
    """Try to auto-detect an NFC reader.

    Attempts USB first, then common serial interfaces like /dev/ttyUSB* or
    /dev/ttyACM*. Returns a device string understood by nfcpy or None if no
    reader is found.
    """
    candidates = ["usb"]
    serial_globs = ("/dev/ttyUSB*", "/dev/ttyACM*")
    for pattern in serial_globs:
        for dev in glob.glob(pattern):
            name = os.path.basename(dev)
            if name.startswith("tty"):
                name = name[3:]
            candidates.append(f"tty:{name}:pn532")

    for dev in candidates:
        try:
            with nfc.ContactlessFrontend(dev):
                return dev
        except Exception:
            continue
    return None


def robust_dump(tag):
    """Return (blocks, raw_bytes) from an NFC tag.

    Tries to read Type2 tags via ``read_pages`` when available, otherwise
    falls back to parsing the generic ``dump()`` output. ``blocks`` is a list
    of ``{"index": int, "data": HEX16}`` dictionaries, where ``HEX16`` is
    a 32-character uppercase hex string. ``raw_bytes`` contains all bytes
    concatenated in the order read.
    """
    blocks = []
<<<<<<< HEAD
    # Leggi la memoria del tag usando read() suddividendo ogni 16 byte
    if hasattr(tag, "read"):
        blk = 0
        while True:
            try:
                data = tag.read(blk)
            except Exception:
                break
            if not data:
                break
            # tag.read potrebbe restituire più blocchi alla volta (es. 64 byte)
            for off in range(0, len(data), 16):
                chunk = data[off : off + 16]
                if len(chunk) < 16:
                    continue
                block_hex = binascii.hexlify(chunk).decode().upper()
                blocks.append({"index": blk + off // 16, "data": block_hex})
            step = max(1, len(data) // 16)
            blk += step
    # In mancanza di read(), prova con dump() convertendo ogni riga in un blocco
    elif hasattr(tag, "dump"):
        hexdigits = set(string.hexdigits)
        for idx, line in enumerate(tag.dump()):
            hex_chars = "".join(ch for ch in line if ch in hexdigits)
            block_hex = hex_chars.upper().ljust(32, "0")[:32]
            blocks.append({"index": idx, "data": block_hex})

    print(f"[DEBUG] Numero di blocchi letti: {len(blocks)}")
    dump_data["blocks"] = blocks

    # Salva anche i dati grezzi concatenati per analisi successive
    raw_bytes = b"".join(
        binascii.unhexlify(b["data"]) for b in blocks if len(b["data"]) % 2 == 0
    )
    print(f"[DEBUG] Dim. raw bytes: {len(raw_bytes)}")
    if raw_bytes:
        with open(RAW_FILE, "wb") as rf:
            rf.write(raw_bytes)
        print(f"[INFO] Dati grezzi salvati in {RAW_FILE}")
    else:
        print("[WARN] Nessun dato da scrivere nel file binario")
=======
    raw = bytearray()

    # 1) Prefer Type2 tags with read_pages (16 bytes per call)
    try:
        if hasattr(tag, "read_pages"):
            idx = 0
            page = 0
            while True:
                try:
                    data = tag.read_pages(page)
                except Exception:
                    break
                if not data or len(data) != 16:
                    break
                raw.extend(data)
                blocks.append({"index": idx, "data": data.hex().upper()})
                idx += 1
                page += 4
            if blocks:
                return blocks, bytes(raw)
    except Exception:
        pass

    # 2) Fallback: parse output of dump()
    try:
        lines = tag.dump()
    except Exception:
        lines = []

    bytes_seq = []
    for ln in lines:
        for m in HEX2.finditer(str(ln)):
            bytes_seq.append(int(m.group(0), 16))

    if not bytes_seq:
        return [], b""

    raw = bytes(bytes_seq)
    for i in range(0, len(raw), 16):
        chunk = raw[i : i + 16]
        if len(chunk) < 16:
            break
        blocks.append({"index": i // 16, "data": chunk.hex().upper()})

    return blocks, raw
>>>>>>> 62d0c3c0


def on_connect(tag):
    print(f"[INFO] Tag: {tag}  UID: {getattr(tag, 'identifier', b'').hex() if hasattr(tag, 'identifier') else 'n/a'}")

    blocks, raw_bytes = robust_dump(tag)
    print(f"[INFO] Blocchi estratti: {len(blocks)}  Bytes totali: {len(raw_bytes)}")

    ts = time.strftime("%Y%m%d_%H%M%S")
    base = f"bambu_tag_{ts}"
    raw_file = base + ".bin"

    if raw_bytes:
        with open(raw_file, "wb") as rf:
            rf.write(raw_bytes)
        print(f"[INFO] Dati grezzi salvati in {raw_file}")
    else:
        print(f"[WARN] Nessun dato grezzo salvato (dump vuoto)")

    out_json = {
        "uid": getattr(tag, "identifier", b"").hex(),
        "blocks": blocks,
    }

    try:
        out_json["parsed"] = parse_blocks(blocks)
    except Exception as e:
        print(f"[WARN] parse_blocks fallito: {e}")

    json_file = base + ".json"
    with open(json_file, "w") as f:
        json.dump(out_json, f, indent=2)
    print(f"[INFO] JSON salvato in {json_file}")

    return True

def main():
    parser = argparse.ArgumentParser(description="Legge le tag NFC delle bobine BambuLab")
    parser.add_argument(
        "--device",
        help="stringa dispositivo nfcpy (es. 'usb' o 'tty:USB0:pn532')",
    )
    args = parser.parse_args()

    device = args.device or os.environ.get("NFC_DEVICE") or detect_device()
    if device is None:
        print("[ERROR] Nessun lettore NFC trovato. Specifica --device o variabile NFC_DEVICE.")
        return

    attempts = [device]
    if device and not device.startswith("usb"):
        attempts.append("usb")  # fallback CCID/PCSC

    last_err = None
    for dev in attempts:
        print(f"[INFO] Provo ad aprire NFC device '{dev}'...")
        try:
            with nfc.ContactlessFrontend(dev) as clf:
                clf.connect(rdwr={'on-connect': on_connect})
                return
        except Exception as e:
            print(f"[WARN] Apertura fallita su '{dev}': {e}")
            last_err = e

    raise SystemExit(f"[ERROR] Nessun lettore NFC utilizzabile. Ultimo errore: {last_err}")

if __name__ == "__main__":
    main()<|MERGE_RESOLUTION|>--- conflicted
+++ resolved
@@ -48,7 +48,6 @@
     concatenated in the order read.
     """
     blocks = []
-<<<<<<< HEAD
     # Leggi la memoria del tag usando read() suddividendo ogni 16 byte
     if hasattr(tag, "read"):
         blk = 0
@@ -90,53 +89,7 @@
         print(f"[INFO] Dati grezzi salvati in {RAW_FILE}")
     else:
         print("[WARN] Nessun dato da scrivere nel file binario")
-=======
-    raw = bytearray()
 
-    # 1) Prefer Type2 tags with read_pages (16 bytes per call)
-    try:
-        if hasattr(tag, "read_pages"):
-            idx = 0
-            page = 0
-            while True:
-                try:
-                    data = tag.read_pages(page)
-                except Exception:
-                    break
-                if not data or len(data) != 16:
-                    break
-                raw.extend(data)
-                blocks.append({"index": idx, "data": data.hex().upper()})
-                idx += 1
-                page += 4
-            if blocks:
-                return blocks, bytes(raw)
-    except Exception:
-        pass
-
-    # 2) Fallback: parse output of dump()
-    try:
-        lines = tag.dump()
-    except Exception:
-        lines = []
-
-    bytes_seq = []
-    for ln in lines:
-        for m in HEX2.finditer(str(ln)):
-            bytes_seq.append(int(m.group(0), 16))
-
-    if not bytes_seq:
-        return [], b""
-
-    raw = bytes(bytes_seq)
-    for i in range(0, len(raw), 16):
-        chunk = raw[i : i + 16]
-        if len(chunk) < 16:
-            break
-        blocks.append({"index": i // 16, "data": chunk.hex().upper()})
-
-    return blocks, raw
->>>>>>> 62d0c3c0
 
 
 def on_connect(tag):
