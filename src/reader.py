--- conflicted
+++ resolved
@@ -103,7 +103,6 @@
     try:
         with nfc.ContactlessFrontend(device) as clf:
             clf.connect(rdwr={'on-connect': on_connect})
-<<<<<<< HEAD
     except OSError as e:
         print(f"[ERROR] Impossibile aprire il lettore NFC: {e}")
         if e.errno == errno.ETIMEDOUT:
@@ -112,8 +111,7 @@
             print("[HINT] Il device specificato non esiste. Verifica il nome (es. /dev/ttyUSB0).")
         elif e.errno == errno.EACCES:
             print("[HINT] Permessi insufficienti per accedere al device. Usa sudo o aggiungi l'utente al gruppo dialout.")
-=======
->>>>>>> a70980c8
+
     except Exception as e:
         print(f"[ERROR] Impossibile aprire il lettore NFC: {e}")
 
